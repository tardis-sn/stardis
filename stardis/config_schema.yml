$schema: http://json-schema.org/draft-04/schema#
type: object
properties:
    stardis_config_version:
        enum:
        - 1.0
    n_threads:
        type: number
        multipleOf: 1
        default: 1
        description: Number of threads to use. If 1 run in serial. If 0, use all available threads.
    atom_data:
        type: string
        description: Path to the atomic data file. The file should be in hdf5 format output by carsus.
    model:
        type: object
        properties:
            type:
                enum:
                - marcs
                - mesa
            fname:
                type: string
                description: Path to the model file. 
            gzipped:
                type: boolean
                default: false
                description: Whether the file is gzipped. Only used for marcs models.            
            final_atomic_number:
                type: number
                multipleOf: 1
                default: 30
                description: The atomic number of the heaviest element to use in the simulation. Elements heavier will be exlucded.
            truncate_to_shell:
                type: number
                multipleOf: 1
                default: -99
                description: If -99, use all shells. If positive, use only specified outermost depth points. Only used for mesa models. 
            nuclide_rescaling_dict:
              type: object
              default: {}
              description: Rescale the abundances of the elements/nuclides in the model. The keys are the atomic numbers of the elements to rescale and the values are the rescaling factors.
        required:
        - type
        - fname
    opacity:
        type: object
        additionalProperties: false
        properties:
            file:
                type: object
                default: {}
                additionalProperties: false
                patternProperties:
                    _bf$:
                        type: string
                    _ff$:
                        type: string
            bf:
                type: object
                default: {}
                additionalProperties:
                    type: object
                    additionalProperties: false
                    properties:
                        gaunt:
                            type: [string, "null"]
                            default: null
                        departure:
                            type: [string, "null"]
                            default: null
            ff:
                type: object
                default: {}
                additionalProperties:
                    type: object
                    additionalProperties: false
                    properties:
                        gaunt:
                            type: [string, "null"]
                            default: null
                        departure:
                            type: [string, "null"]
                            default: null
            rayleigh:
                type: array
                default: []
                items:
                    enum:
                    - H
                    - He
                    - H2
            disable_electron_scattering:
                type: boolean
                default: false
            line:
                type: object
                additionalProperties: false
                properties:
                    disable:
                        type: boolean
                        default: false
                    broadening:
                        type: array
                        items:
                            enum:
                            - linear_stark
                            - quadratic_stark
                            - van_der_waals
                            - radiation
                        default: []
                        description: Types of broadening to include.                                              
                    disable_microturbulence:
                        type: boolean
                        default: false
                        description: Whether to disable microturbulence.
                    vald_linelist:
                        type: object
                        default: {}
                        properties:
                            use_linelist:
                                type: boolean
                                default: false
                            type: boolean
                            shortlist:
                                type: boolean
                                default: false
                            use_vald_broadening:
                                type: boolean
                                default: true
                        description: Options for whether to use a vald linelist. Linelist must be included the atom_data and cannot be supplied separately. 
                    include_molecules:
                        type: boolean
                        default: false
                        description: Whether to include molecular lines in the simulation.
        #required:
        #- line
    no_of_thetas:
        type: number
        multipleOf: 1
        default: 10
        description: Number of angles to use in the simulation.
    result_options:
        type: object
        additionalProperties: false
        default: {}
        properties:
            return_model:
                type: boolean
                default: false
            return_plasma:
                type: boolean
                default: false
            return_radiation_field:
                type: boolean
<<<<<<< HEAD
                default: false
        description: Options for what to return from the simulation. Note that return_radiation_field can be very memory intensive because it returns the intensity at every depth point, wavelength, and theta in the model.
=======
                default: true
        description: Options for what to return from the simulation.
>>>>>>> 1e7fbaa3
    required:
    - stardis_config_version
    - atom_data
    - model
    - opacity<|MERGE_RESOLUTION|>--- conflicted
+++ resolved
@@ -153,13 +153,8 @@
                 default: false
             return_radiation_field:
                 type: boolean
-<<<<<<< HEAD
-                default: false
-        description: Options for what to return from the simulation. Note that return_radiation_field can be very memory intensive because it returns the intensity at every depth point, wavelength, and theta in the model.
-=======
                 default: true
         description: Options for what to return from the simulation.
->>>>>>> 1e7fbaa3
     required:
     - stardis_config_version
     - atom_data
