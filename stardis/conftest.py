--- conflicted
+++ resolved
@@ -263,10 +263,6 @@
     raytrace(
         example_stellar_model,
         stellar_radiation_field,
-<<<<<<< HEAD
-        n_threads=example_config_parallel.n_threads,
-=======
->>>>>>> a3fb8e18
     )
     return stellar_radiation_field
 
