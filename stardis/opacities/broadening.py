import numpy as np
from astropy import constants as const
import numba


SPEED_OF_LIGHT = const.c.cgs.value
BOLTZMANN_CONSTANT = const.k_B.cgs.value
PLANCK_CONSTANT = const.h.cgs.value
RYDBERG_ENERGY = (const.h.cgs * const.c.cgs * const.Ryd.cgs).value
ELEMENTARY_CHARGE = const.e.esu.value
BOHR_RADIUS = const.a0.cgs.value
VACUUM_ELECTRIC_PERMITTIVITY = 1 / (4 * np.pi)


@numba.njit
def calc_doppler_width(nu_line, temperature, atomic_mass):
    """
    Calculates doppler width.
    https://ui.adsabs.harvard.edu/abs/2003rtsa.book.....R/

    Parameters
    ----------
    nu_line : float
        Frequency of line being considered.
    temperature : float
        Temperature of shell being considered.
    atomic_mass : float
        Atomic mass of element being considered in grams.

    Returns
    -------
    float
    """
    return (
        nu_line
        / SPEED_OF_LIGHT
        * np.sqrt(2 * BOLTZMANN_CONSTANT * temperature / atomic_mass)
    )


@numba.njit
def calc_n_effective(ion_number, ionization_energy, level_energy):
    """
    Calculates the effective principal quantum number of an energy level.

    Parameters
    ----------
    ion_number : int
        Ion number of the atom being considered.
    ionization_energy : float
        Energy in ergs needed to ionize the atom in the ground state.
    level_energy : float
        Energy of the level in ergs, where the ground state is set to zero energy.

    Returns
    -------
    float
    """
    return np.sqrt(RYDBERG_ENERGY / (ionization_energy - level_energy)) * ion_number


@numba.njit
def calc_gamma_linear_stark(n_eff_upper, n_eff_lower, electron_density):
    """
    Calculates broadening parameter for linear Stark broadening.
<<<<<<< HEAD
    https://ui.adsabs.harvard.edu/abs/1978JQSRT..20..333S%2F/abstract
=======
    https://ui.adsabs.harvard.edu/abs/1978JQSRT..20..333S/
>>>>>>> a45385b9

    Parameters
    ----------
    n_eff_upper : float
        Effective principal quantum number of upper level of transition.
    n_eff_lower : float
        Effective principal quantum number of lower level of transition.
    electron_density : float
        Electron density in shell being considered.

    Returns
    -------
    gamma_linear_stark : float
        Broadening parameter for linear Stark broadening.
    """

    if n_eff_upper - n_eff_lower < 1.5:
        a1 = 0.642
    else:
        a1 = 1

    gamma_linear_stark = (
        0.51
        * a1
        * (n_eff_upper**2 - n_eff_lower**2)
        * (electron_density ** (2 / 3))
    )

    return gamma_linear_stark


@numba.njit
def calc_gamma_quadratic_stark(
    ion_number, n_eff_upper, n_eff_lower, electron_density, temperature
):
    """
    Calculates broadening parameter for quadratic Stark broadening.
    Code adapted from https://github.com/tiagopereira/Transparency.jl/blob/5c8ee69/src/broadening.jl#L117
    Source (cited by Transparency.jl) https://doi.org/10.1017/CBO9781316036570
    Also cites Traving (1960) "Uber die Theorie der Druckverbreiterung von Spektrallinien" (not in stardis.bib)

    Parameters
    ----------
    ion_number : int
        Ion number of the ion being considered.
    n_eff_upper : float
        Effective principal quantum number of upper level of transition.
    n_eff_lower : float
        Effective principal quantum number of lower level of transition.
    electron_density : float
        Electron density in shell being considered.
    temperature : float
        Temperature of shell being considered.

    Returns
    -------
    gamma_quadratic_stark : float
        Broadening parameter for quadratic Stark broadening.
    """
    c4_prefactor = (ELEMENTARY_CHARGE**2 * BOHR_RADIUS**3) / (
        36 * PLANCK_CONSTANT * VACUUM_ELECTRIC_PERMITTIVITY * ion_number**4
    )
    c4 = c4_prefactor * (
        (n_eff_upper * ((5 * n_eff_upper**2) + 1)) ** 2
        - (n_eff_lower * ((5 * n_eff_lower**2) + 1)) ** 2
    )

    gamma_quadratic_stark = (
        10**19
        * BOLTZMANN_CONSTANT
        * electron_density
        * c4 ** (2 / 3)
        * temperature ** (1 / 6)
    )

    return gamma_quadratic_stark


@numba.njit
def calc_gamma_van_der_waals(
    ion_number,
    n_eff_upper,
    n_eff_lower,
    temperature,
    h_density,
    h_mass,
):
    """
    Calculates broadening parameter for van der Waals broadening.
    https://doi.org/10.1093/mnras/136.4.381

    Parameters
    ----------
    ion_number : int
        Ion number of the atom being considered.
    n_eff_upper : float
        Effective principal quantum number of upper level of transition.
    n_eff_lower : float
        Effective principal quantum number of lower level of transition.
    temperature : float
        Temperature of shell being considered.
    h_density : float
        Number density of Hydrogen in shell being considered.
    h_mass : float
        Atomic mass of Hydrogen in grams.

    Returns
    -------
    gamma_van_der_waals : float
        Broadening parameter for van der Waals broadening.
    """
    c6 = (
        6.46e-34
        * (
            n_eff_upper**2 * (5 * n_eff_upper**2 + 1)
            - n_eff_lower**2 * (5 * n_eff_lower**2 + 1)
        )
        / (2 * ion_number**2)
    )

    gamma_van_der_waals = (
        17
        * (8 * BOLTZMANN_CONSTANT * temperature / (np.pi * h_mass)) ** 0.3
        * c6**0.4
        * h_density
    )

    return gamma_van_der_waals


@numba.njit
def calc_gamma(
    atomic_number,
    ion_number,
    ionization_energy,
    upper_level_energy,
    lower_level_energy,
    A_ul,
    electron_density,
    temperature,
    h_density,
    h_mass,
    linear_stark=True,
    quadratic_stark=True,
    van_der_waals=True,
    radiation=True,
):
    """
    Calculates total collision broadening parameter for a specific line
    and shell.

    Parameters
    ----------
    atomic_number : int
        Atomic number of element being considered.
    ion_number : int
        Ion number of ion being considered.
    ionization_energy : float
        Ionization energy in ergs of ion being considered.
    upper_level_energy : float
        Energy in ergs of upper level of transition being considered.
    lower_level_energy : float
        Energy in ergs of upper level of transition being considered.
    A_ul : float
        Einstein A coefficient for the line being considered.
    electron_density : float
        Electron density in shell being considered.
    temperature : float
        Temperature of shell being considered.
    h_density : float
        Number density of Hydrogen in shell being considered.
    h_mass : float
        Atomic mass of Hydrogen in grams.
    linear_stark : bool, optional
        True if linear Stark broadening is to be considered, otherwise False.
        By default True.
    quadratic_stark : bool, optional
        True if quadratic Stark broadening is to be considered, otherwise
        False. By default True.
    van_der_waals : bool, optional
        True if Van Der Waals broadening is to be considered, otherwise False.
        By default True.
    radiation : bool, optional
        True if radiation broadening is to be considered, otherwise False.
        By default True.

    Returns
    -------
    gamma_collision : float
        Total collision broadening parameter.
    """
    n_eff_upper = calc_n_effective(ion_number, ionization_energy, upper_level_energy)
    n_eff_lower = calc_n_effective(ion_number, ionization_energy, lower_level_energy)

    if (
        atomic_number == 1
    ) and linear_stark:  # only for hydrogen # why not all hydrogenic?
        gamma_linear_stark = calc_gamma_linear_stark(
            n_eff_upper, n_eff_lower, electron_density
        )
    else:
        gamma_linear_stark = 0

    if quadratic_stark:
        gamma_quadratic_stark = calc_gamma_quadratic_stark(
            ion_number, n_eff_upper, n_eff_lower, electron_density, temperature
        )
    else:
        gamma_quadratic_stark = 0

    if van_der_waals:
        gamma_van_der_waals = calc_gamma_van_der_waals(
            ion_number,
            n_eff_upper,
            n_eff_lower,
            temperature,
            h_density,
            h_mass,
        )
    else:
        gamma_van_der_waals = 0

    if radiation:
        gamma_radiation = A_ul
    else:
        gamma_radiation = 0

    gamma = (
        gamma_linear_stark
        + gamma_quadratic_stark
        + gamma_van_der_waals
        + gamma_radiation
    )

    return gamma


def calculate_broadening(
    lines_array,
    line_cols,
    no_shells,
    atomic_masses,
    electron_densities,
    temperatures,
    h_densities,
    linear_stark=True,
    quadratic_stark=True,
    van_der_waals=True,
    radiation=True,
):
    """
    Calculates broadening information for each line in each shell.

    Parameters
    ----------
    lines_array :
        Array containing each line and properties of the line.
    line_cols : dict
        Matches the name of a quantity to its column index in lines_array.
    no_shells : int
        Number of shells.
    atomic_masses : numpy.ndarray
        Atomic mass of all elements included in the simulation.
    electron_densities : numpy.ndarray
        Electron density in each shell.
    temperatures : numpy.ndarray
        Temperature in each shell.
    h_densities : numpy.ndarray
        Number density of hydrogen in each shell.
    linear_stark : bool, optional
        True if linear Stark broadening is to be considered, otherwise False.
        By default True.
    quadratic_stark : bool, optional
        True if quadratic Stark broadening is to be considered, otherwise
        False. By default True.
    van_der_waals : bool, optional
        True if Van Der Waals broadening is to be considered, otherwise False.
        By default True.
    radiation : bool, optional
        True if radiation broadening is to be considered, otherwise False.
        By default True.

    Returns
    -------
    line_nus : numpy.ndarray
        Frequency of each line.
    gammas : numpy.ndarray
        Array of shape (no_of_lines, no_of_shells). Collisional broadening
        parameter of each line in each shell.
    doppler_widths : numpy.ndarray
        Array of shape (no_of_lines, no_of_shells). Doppler width of each
        line in each shell.
    """

    line_nus = np.zeros(len(lines_array))
    gammas = np.zeros((len(lines_array), no_shells))
    doppler_widths = np.zeros((len(lines_array), no_shells))

    h_mass = atomic_masses[0]

    for i in range(len(lines_array)):

        atomic_number = int(lines_array[i, line_cols["atomic_number"]])
        atomic_mass = atomic_masses[atomic_number - 1]
        ion_number = int(lines_array[i, line_cols["ion_number"]]) + 1
        ionization_energy = lines_array[i, line_cols["ionization_energy"]]
        upper_level_energy = lines_array[i, line_cols["level_energy_upper"]]
        lower_level_energy = lines_array[i, line_cols["level_energy_lower"]]
        A_ul = lines_array[i, line_cols["A_ul"]]
        line_nu = lines_array[i, line_cols["nu"]]

        line_nus[i] = line_nu

        for j in range(no_shells):

            electron_density = electron_densities[j]
            temperature = temperatures[j]
            h_density = h_densities[j]

            gammas[i, j] = calc_gamma(
                atomic_number=atomic_number,
                ion_number=ion_number,
                ionization_energy=ionization_energy,
                upper_level_energy=upper_level_energy,
                lower_level_energy=lower_level_energy,
                A_ul=A_ul,
                electron_density=electron_density,
                temperature=temperature,
                h_density=h_density,
                h_mass=h_mass,
                linear_stark=linear_stark,
                quadratic_stark=quadratic_stark,
                van_der_waals=van_der_waals,
                radiation=radiation,
            )

            doppler_widths[i, j] = doppler_width = calc_doppler_width(
                line_nu, temperature, atomic_mass
            )

    return line_nus, gammas, doppler_widths<|MERGE_RESOLUTION|>--- conflicted
+++ resolved
@@ -63,11 +63,7 @@
 def calc_gamma_linear_stark(n_eff_upper, n_eff_lower, electron_density):
     """
     Calculates broadening parameter for linear Stark broadening.
-<<<<<<< HEAD
-    https://ui.adsabs.harvard.edu/abs/1978JQSRT..20..333S%2F/abstract
-=======
     https://ui.adsabs.harvard.edu/abs/1978JQSRT..20..333S/
->>>>>>> a45385b9
 
     Parameters
     ----------
