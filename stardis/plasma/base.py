--- conflicted
+++ resolved
@@ -61,11 +61,8 @@
 
 class H2Density(ProcessingPlasmaProperty):
     """
-<<<<<<< HEAD
-=======
     Used Kittel and Kroemer "Thermal Physics".
     
->>>>>>> a45385b9
     Attributes
     ----------
     h2_density : Pandas DataFrame, dtype float
