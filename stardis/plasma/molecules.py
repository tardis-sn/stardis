import numpy as np
import pandas as pd
import logging

from astropy import constants as const, units as u
from tardis.util.base import element_symbol2atomic_number

from tardis.plasma.properties.base import ProcessingPlasmaProperty

ALPHA_COEFFICIENT = (np.pi * const.e.gauss**2) / (const.m_e.cgs * const.c.cgs)

logger = logging.getLogger(__name__)


class MoleculeIonNumberDensity(ProcessingPlasmaProperty):
    """

    Calculates the number density of each molecule at each depth point using Barklem and Collet 2016 equilibrium constants.
    Multiplies the number density of each constituent ion and divides by the number density constant. Negative ions are ignored.
    Attributes
    ----------
    molecule_number_density : DataFrame
            A pandas DataFrame with dtype float. This represents the number density of each molecule at each depth point.
    molecule_ion_map : DataFrame
            A pandas DataFrame with the constituent ions of each molecule. Useful for calculating molecular masses later for doppler broadening.
    """

    # Need to think about negative ions - ignoring for now
    # applicable for equilibrium constants given by Barklem and Collet 2016, which are given in SI units

    outputs = ("molecule_number_density", "molecule_ion_map")

    def calculate(self, ion_number_density, t_electrons, atomic_data):
        # Preprocessing - split ions into symbol, charge, and number
        try:
            molecules_df = atomic_data.molecule_data.dissociation_energies.copy()
        except:
            raise ValueError(
                "No molecular dissociation energies found in atomic data. Use Carsus to generate atomic data with the Barklem and Collet 2016 data."
            )

        for ion in [1, 2]:
            molecules_df = self.preprocess_ion(molecules_df, ion)

        number_densities_arr = np.zeros(
            (len(atomic_data.molecule_data.equilibrium_constants), len(t_electrons))
        )
        # Get the temperatures at which the equilibrium constants are given for interpolation
        equilibrium_const_temps = (
            atomic_data.molecule_data.equilibrium_constants.columns.values
        )
        included_elements = ion_number_density.index.get_level_values(0).unique()

        for (
            molecule,
            molecule_row,
        ) in (
            molecules_df.iterrows()
        ):  # Loop over all molecules, calculate number densities using Barklem and Collet 2016 equilibrium constants - if a component ion does not exist in the plasma or is negative, assume no molecule
            if (molecule_row.Ion1_charge == -1) or (molecule_row.Ion2_charge == -1):
                logger.warning(
                    f"Negative ionic molecules not currently supported. Assuming no {molecule}."
                )
                continue

            elif molecule_row.Ion1 not in included_elements:
                logger.warning(
                    f"{molecule_row.Ion1} not in included elements. Assuming no {molecule}."
                )
                continue
            elif molecule_row.Ion2 not in included_elements:
                logger.warning(
                    f"{molecule_row.Ion2} not in included elements. Assuming no {molecule}."
                )
                continue

            ion1_number_density = ion_number_density.loc[
                molecule_row.Ion1, molecule_row.Ion1_charge
            ]
            ion2_number_density = ion_number_density.loc[
                molecule_row.Ion2, molecule_row.Ion2_charge
            ]

            # Barklem and Collet 2016 equilibrium constants are pressure constants and are in SI units
            pressure_equilibirium_const_at_depth_point = np.interp(
                t_electrons,
                equilibrium_const_temps,
                atomic_data.molecule_data.equilibrium_constants.loc[molecule].values,
            )
            # Convert from pressure constants to number density constants using ideal gas law
            equilibirium_const_at_depth_point = (
                (
                    10 ** (pressure_equilibirium_const_at_depth_point)
                    * (u.N / u.m**2)
                    / (const.k_B * t_electrons * u.K)
                )
                .to(u.cm**-3)
                .value
            )

            molecule_number_density = (ion1_number_density * ion2_number_density) / (
                equilibirium_const_at_depth_point
            )

            number_densities_arr[
                atomic_data.molecule_data.equilibrium_constants.index.get_loc(molecule)
            ] = molecule_number_density

        molecule_densities_df = pd.DataFrame(
            number_densities_arr,
            index=atomic_data.molecule_data.equilibrium_constants.index,
            columns=ion_number_density.columns,
        )
        # Keep track of the individual ions - useful to calculate molecular masses later for doppler broadening
        molecule_ion_map = pd.DataFrame(
            molecules_df[["Ion1", "Ion2"]],
        )

        return molecule_densities_df, molecule_ion_map

    def preprocess_ion(self, molecules_df, ion):
        """
        Preprocesses a component ion in the molecule data to add the ion's atomic number and charge to the df.
        """
        molecules_df[
            [f"Ion{ion}_symbol", f"Ion{ion}_positive", f"Ion{ion}_negative"]
        ] = molecules_df[f"Ion{ion}"].str.extract(r"([A-Z][a-z]?+)(\+*)(\-*)")
        molecules_df[f"Ion{ion}"] = molecules_df[f"Ion{ion}_symbol"].apply(
            element_symbol2atomic_number
        )
        molecules_df[f"Ion{ion}_charge"] = molecules_df[f"Ion{ion}_positive"].apply(
            len
        ) - molecules_df[f"Ion{ion}_negative"].apply(len)
        return molecules_df


class MoleculePartitionFunction(ProcessingPlasmaProperty):
    """
    Processes the partition function for each molecule at each depth point by interpolating the partition function data.
    From Barklem and Collet 2016.
    Attributes
    ----------
    molecule_partition_function : DataFrame
            A pandas DataFrame with dtype float. This represents the partition function
            for each molecule at each depth point.
    """

    outputs = ("molecule_partition_function",)

    def calculate(self, t_electrons, atomic_data):
        partition_functions = pd.DataFrame(
            np.zeros(
                (len(atomic_data.molecule_data.partition_functions), len(t_electrons))
            ),
            index=atomic_data.molecule_data.partition_functions.index,
        )

        for molecule in atomic_data.molecule_data.partition_functions.index:
            partition_functions.loc[molecule] = np.interp(
                t_electrons,
                atomic_data.molecule_data.partition_functions.columns.values,
                atomic_data.molecule_data.partition_functions.loc[molecule].values,
            )

        return partition_functions


class AlphaLineValdMolecule(ProcessingPlasmaProperty):
    """
    Calculates the alpha (line integrated absorption coefficient in cm^-1) values for each molecular line from Vald at each depth point. This is adapted from the AlphaLineVald calculation.
    Attributes
    ----------
    molecule_alpha_line_from_linelist : DataFrame
            A pandas DataFrame with dtype float. This represents the alpha calculation
            for each line from Vald at each depth point. Refer to Rybicki and Lightman
            equation 1.80. Voigt profiles are calculated later, and B_12 is substituted
            appropriately out for f_lu. This assumes LTE for lower level population.
    molecule_lines_from_linelist: DataFrame
            A pandas dataframe containing the lines and information about the lines in
            the same form and shape as alpha_line_from_linelist.
    """

    outputs = ("molecule_alpha_line_from_linelist", "molecule_lines_from_linelist")
    latex_name = (r"\alpha_{\textrm{moleculeline, vald}}",)
    latex_formula = (
        r"\dfrac{\pi e^{2} n_{lower} f_{lu}}{m_{e} c}\
        \Big(1-exp(-h \nu / k T) \phi(\nu)\Big)",
    )

    def calculate(
        self,
        atomic_data,
        molecule_number_density,
        t_electrons,
        molecule_partition_function,
    ):
        # solve n_lower : n_i = N * g_i / U * e ^ (-E_i/kT)
        # get f_lu : loggf -> use g = 2j+1
        # emission_correction = (1-e^(-h*nu / kT))
        # alphas = ALPHA_COEFFICIENT * n_lower * f_lu * emission_correction

        ###TODO: handle other broadening parameters
        points = len(t_electrons)

        linelist = atomic_data.linelist_molecules[
            [
                "molecule",
                "wavelength",
                "log_gf",
                "e_low",
                "e_up",
                "j_lo",
                "j_up",
                "rad",
                "stark",
                "waals",
            ]
        ].copy()

        # Calculate degeneracies
        linelist["g_lo"] = linelist.j_lo * 2 + 1
        linelist["g_up"] = linelist.j_up * 2 + 1

        exponent_by_point = np.exp(
            np.outer(
                -linelist.e_low.values * u.eV, 1 / (t_electrons * u.K * const.k_B)
            ).to(1)
        )

        molecule_densities_div_partition_function = molecule_number_density.copy().div(
            molecule_partition_function
        )
        molecule_densities_div_partition_function.index.name = "molecule"

        # grab densities for n_lower - need to use linelist as the index and normalize by dividing by the partition function
        linelist_with_density_div_partition_function = linelist.merge(
            molecule_densities_div_partition_function,
            how="left",
            on=["molecule"],
        )

        n_lower = (
            (
                exponent_by_point
                * linelist_with_density_div_partition_function[np.arange(points)]
            ).values.T  # arange mask of the dataframe returns the set of densities of the appropriate ion for the line at each point
            * linelist_with_density_div_partition_function.g_lo.values
        )

        linelist["f_lu"] = (
            10**linelist.log_gf / linelist.g_lo
        )  # vald log gf is "oscillator strength f times the statistical weight g of the parent level"  see 1995A&AS..112..525P, section 2. Structure of VALD

        line_nus = (linelist.wavelength.values * u.AA).to(
            u.Hz, equivalencies=u.spectral()
        )

        emission_correction = 1 - np.exp(
            (
                -const.h
                / const.k_B
                * np.outer(
                    line_nus,
                    1 / (t_electrons * u.K),
                )
            ).to(1)
        )

        alphas = pd.DataFrame(
            (
                ALPHA_COEFFICIENT
                * n_lower
                * linelist.f_lu.values
                * emission_correction.T
            ).T
        )

        if np.any(np.isnan(alphas)) or np.any(np.isinf(np.abs(alphas))):
            raise ValueError(
                "Some alpha_line from vald are nan, inf, -inf " " Something went wrong!"
            )

        alphas["nu"] = line_nus.value
        linelist["nu"] = line_nus.value

        # Linelist preparation below is taken from opacities_solvers/base/calc_alpha_line_at_nu
        linelist["level_energy_lower"] = ((linelist["e_low"].values * u.eV).cgs).value
        linelist["level_energy_upper"] = ((linelist["e_up"].values * u.eV).cgs).value

        # Radiation broadening parameter is approximated as the einstein A coefficient. Vald parameters are in log scale.
        linelist["A_ul"] = 10 ** (
            linelist["rad"]
<<<<<<< HEAD
        )  # see 1995A&AS..112..525P for appropriate units - may be off by a factor of 4pi
=======
        )  # see 1995A&AS..112..525P for appropriate units
>>>>>>> d0b5404d

        return alphas, linelist


class AlphaLineShortlistValdMolecule(ProcessingPlasmaProperty):
    """
    Calculates the alpha (line integrated absorption coefficient in cm^-1) values for each molecular line from Vald at each depth point. This is adapted from the AlphaLineShortlistVald calculation.

    Attributes
    ----------
    alpha_line_from_linelist : DataFrame
            A pandas DataFrame with dtype float. This represents the alpha calculation
            for each line from Vald at each depth point. This is adapted from the AlphaLineVald calculation
            because shortlists do not contain js or an upper energy level. This works because the degeneracies
            cancel between the n_lower recalculation and in calculating f_lu from g*f given by the linelist.
    lines_from_linelist: DataFrame
            A pandas dataframe containing the lines and information about the lines in
            the same form and shape as alpha_line_from_linelist.
    """

    outputs = ("molecule_alpha_line_from_linelist", "molecule_lines_from_linelist")
    latex_name = (r"\alpha_{\textrm{moleculeline, vald}}",)
    latex_formula = (
        r"\dfrac{\pi e^{2} n_{lower} f_{lu}}{m_{e} c}\
        \Big(1-exp(-h \nu / k T) \phi(\nu)\Big)",
    )

    def calculate(
        self,
        atomic_data,
        molecule_number_density,
        t_electrons,
        molecule_partition_function,
    ):
        # solve n_lower : n_i = N * g_i / U * e ^ (-E_i/kT)
        # get f_lu : loggf -> use g = 2j+1
        # emission_correction = (1-e^(-h*nu / kT))
        # alphas = ALPHA_COEFFICIENT * n_lower * f_lu * emission_correction

        ###TODO: handle other broadening parameters
        points = len(t_electrons)

        linelist = atomic_data.linelist_molecules[
            [
                "molecule",
                "wavelength",
                "log_gf",
                "e_low",
                "rad",
                "stark",
                "waals",
            ]
        ].copy()

        linelist["e_up"] = (
            (
                linelist.e_low.values * u.eV
                + (const.h * const.c / (linelist.wavelength.values * u.AA))
            )
            .to(u.eV)
            .value
        )

        exponent_by_point = np.exp(
            np.outer(
                -linelist.e_low.values * u.eV, 1 / (t_electrons * u.K * const.k_B)
            ).to(1)
        )

        molecule_densities_div_partition_function = molecule_number_density.copy().div(
            molecule_partition_function
        )
        molecule_densities_div_partition_function.index.name = "molecule"

        # grab densities for n_lower - need to use linelist as the index and normalize by dividing by the partition function
        linelist_with_density_div_partition_function = linelist.merge(
            molecule_densities_div_partition_function,
            how="left",
            on=["molecule"],
        )

        prefactor = (
            exponent_by_point
            * linelist_with_density_div_partition_function[np.arange(points)]
        ).values.T  # arange mask of the dataframe returns the set of densities of the appropriate ion for the line at each point

        line_nus = (linelist.wavelength.values * u.AA).to(
            u.Hz, equivalencies=u.spectral()
        )

        emission_correction = 1 - np.exp(
            (
                -const.h
                / const.k_B
                * np.outer(
                    line_nus,
                    1 / (t_electrons * u.K),
                )
            ).to(1)
        )

        alphas = pd.DataFrame(
            (
                ALPHA_COEFFICIENT
                * prefactor
                * 10**linelist.log_gf.values
                * emission_correction.T
            ).T
        )

        if np.any(np.isnan(alphas)) or np.any(np.isinf(np.abs(alphas))):
            raise ValueError(
                "Some alpha_line from vald are nan, inf, -inf " " Something went wrong!"
            )

        alphas["nu"] = line_nus.value
        linelist["nu"] = line_nus.value

        # Linelist preparation below is taken from opacities_solvers/base/calc_alpha_line_at_nu
        linelist["level_energy_lower"] = ((linelist["e_low"].values * u.eV).cgs).value
        linelist["level_energy_upper"] = ((linelist["e_up"].values * u.eV).cgs).value

        # Radiation broadening parameter is approximated as the einstein A coefficient. Vald parameters are in log scale.
        linelist["A_ul"] = 10 ** (
            linelist["rad"]
<<<<<<< HEAD
        )  # see 1995A&AS..112..525P for appropriate units - may be off by a factor of 4pi
=======
        )  # see 1995A&AS..112..525P for appropriate units

>>>>>>> d0b5404d
        return alphas, linelist<|MERGE_RESOLUTION|>--- conflicted
+++ resolved
@@ -290,11 +290,7 @@
         # Radiation broadening parameter is approximated as the einstein A coefficient. Vald parameters are in log scale.
         linelist["A_ul"] = 10 ** (
             linelist["rad"]
-<<<<<<< HEAD
-        )  # see 1995A&AS..112..525P for appropriate units - may be off by a factor of 4pi
-=======
         )  # see 1995A&AS..112..525P for appropriate units
->>>>>>> d0b5404d
 
         return alphas, linelist
 
@@ -420,10 +416,6 @@
         # Radiation broadening parameter is approximated as the einstein A coefficient. Vald parameters are in log scale.
         linelist["A_ul"] = 10 ** (
             linelist["rad"]
-<<<<<<< HEAD
-        )  # see 1995A&AS..112..525P for appropriate units - may be off by a factor of 4pi
-=======
         )  # see 1995A&AS..112..525P for appropriate units
 
->>>>>>> d0b5404d
         return alphas, linelist