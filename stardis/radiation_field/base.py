import numpy as np
import logging
from stardis.radiation_field.opacities import Opacities
from stardis.radiation_field.opacities.opacities_solvers import calc_alphas
from stardis.radiation_field.radiation_field_solvers import raytrace
from stardis.radiation_field.source_functions.blackbody import blackbody_flux_at_nu
from tardis.io.util import HDFWriterMixin

logger = logging.getLogger(__name__)


class RadiationField(HDFWriterMixin):
    """
    Class containing information about the radiation field.
    ###TODO Radiation field temperature should be a separate attribute, for the case of differing gas and radiation.

    Parameters
    ----------
    frequencies : astronopy.units.Quantity
    source_function : stardis.radiation_field.source_function
    stellar_model : stardis.stellar_model.StellarModel
    num_of_thetas : int

    Attributes
    ----------
    frequencies : astropy.units.Quantity
        Frequencies of the radiation field.
    source_function : stardis.radiation_field.source_function
        Source function of the radiation field.
    opacities : stardis.radiation_field.opacities
        Opacities object. Contains a dictionary of opacities contributed from different sources and the calc_total_alphas() method to
        calculate the total opacity at each frequency at each depth point.
    F_nu : numpy.ndarray
        Radiation field fluxes at each frequency at each depth point. Initialized as zeros and calculated by a solver.
    thetas : numpy.ndarray
        Theta angles for raytracing.
    I_nus_weights : numpy.ndarray
        Weights for the theta angles.
    I_nus : numpy.ndarray
        Radiation field intensity at each frequency at each depth point at each theta angle. Initialized as zeros and calculated by a solver.
    track_individual_intensities : bool
        Flag to track individual intensities at each theta angle. Default is False.
    """

    hdf_properties = ["frequencies", "opacities", "F_nu"]

    def __init__(
        self,
        frequencies,
        source_function,
        stellar_model,
        num_of_thetas,
        track_individual_intensities=False,
    ):
        self.frequencies = frequencies
        self.source_function = source_function
        self.opacities = Opacities(frequencies, stellar_model)
        self.F_nu = np.zeros((stellar_model.no_of_depth_points, len(frequencies)))

        # This uses gauss-legendre quadrature to sample thetas
        thetas, weights = np.polynomial.legendre.leggauss(num_of_thetas)
        self.thetas = (thetas / 2) + 0.5 * np.pi / 2
        self.I_nus_weights = weights * np.pi / 2
        self.track_individual_intensities = track_individual_intensities
        if track_individual_intensities:
            self.I_nus = np.zeros(
                (stellar_model.no_of_depth_points, len(frequencies), len(self.thetas))
            )

<<<<<<< HEAD
        # This was our original theta sampling method
        # dtheta = (np.pi / 2) / num_of_thetas
        # start_theta = dtheta / 2
        # end_theta = (np.pi / 2) - (dtheta / 2)
        # self.thetas = np.linspace(start_theta, end_theta, num_of_thetas)
        # self.I_nus_weights = (
        #     2 * np.pi * dtheta * np.sin(self.thetas) * np.cos(self.thetas)
        # )

=======
>>>>>>> a3fb8e18

def create_stellar_radiation_field(tracing_nus, stellar_model, stellar_plasma, config):
    """
    Create a stellar radiation field.

    This function creates a stellar radiation field by initializing a `RadiationField`
    object and calculating the alpha values for the stellar plasma. It then performs
    raytracing on the stellar model.

    Parameters
    ----------
    tracing_nus : array
        The frequencies at which to trace the radiation field.
    stellar_model : StellarModel
        The stellar model to use for the radiation field.
    stellar_plasma : StellarPlasma
        The stellar plasma to use for the radiation field.
    config : Config
        The configuration object containing the opacity and threading settings.

    Returns
    -------
    stellar_radiation_field : RadiationField
        The created stellar radiation field.

    """

    stellar_radiation_field = RadiationField(
        tracing_nus,
        blackbody_flux_at_nu,
        stellar_model,
        config.no_of_thetas,
        track_individual_intensities=config.result_options.return_radiation_field,
    )
    logger.info("Calculating alphas")
    calc_alphas(
        stellar_plasma=stellar_plasma,
        stellar_model=stellar_model,
        stellar_radiation_field=stellar_radiation_field,
        opacity_config=config.opacity,
    )
    logger.info("Raytracing")
    raytrace(
        stellar_model,
        stellar_radiation_field,
<<<<<<< HEAD
        n_threads=config.n_threads,
=======
>>>>>>> a3fb8e18
    )

    return stellar_radiation_field<|MERGE_RESOLUTION|>--- conflicted
+++ resolved
@@ -67,18 +67,6 @@
                 (stellar_model.no_of_depth_points, len(frequencies), len(self.thetas))
             )
 
-<<<<<<< HEAD
-        # This was our original theta sampling method
-        # dtheta = (np.pi / 2) / num_of_thetas
-        # start_theta = dtheta / 2
-        # end_theta = (np.pi / 2) - (dtheta / 2)
-        # self.thetas = np.linspace(start_theta, end_theta, num_of_thetas)
-        # self.I_nus_weights = (
-        #     2 * np.pi * dtheta * np.sin(self.thetas) * np.cos(self.thetas)
-        # )
-
-=======
->>>>>>> a3fb8e18
 
 def create_stellar_radiation_field(tracing_nus, stellar_model, stellar_plasma, config):
     """
@@ -124,10 +112,6 @@
     raytrace(
         stellar_model,
         stellar_radiation_field,
-<<<<<<< HEAD
-        n_threads=config.n_threads,
-=======
->>>>>>> a3fb8e18
     )
 
     return stellar_radiation_field