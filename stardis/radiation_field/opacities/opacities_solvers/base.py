--- conflicted
+++ resolved
@@ -420,6 +420,20 @@
         pd.to_numeric
     )  # weird bug cropped up with ion_number being an object instead of an int
 
+    if not line_opacity_config.vald_linelist.use_vald_broadening:
+        autoionization_lines = (
+            lines_sorted_in_range.level_energy_upper
+            > lines_sorted_in_range.ionization_energy
+        ).values
+
+        lines_sorted_in_range = lines_sorted_in_range[~autoionization_lines].copy()
+        alphas_array = alphas_array[~autoionization_lines].copy()
+        line_nus = line_nus[~autoionization_lines].copy()
+
+    lines_sorted_in_range = lines_sorted_in_range.apply(
+        pd.to_numeric
+    )  # weird bug cropped up with ion_number being an object instead of an int
+
     gammas, doppler_widths = calculate_broadening(
         lines_sorted_in_range,
         stellar_model,
@@ -428,7 +442,6 @@
         use_vald_broadening=line_opacity_config.vald_linelist.use_vald_broadening
         and line_opacity_config.vald_linelist.use_linelist,  # don't try to use vald broadening if you don't use vald linelists at all
     )
-<<<<<<< HEAD
     logger.info("Calculating line opacities at spectral points.")
     alpha_line_at_nu = calc_alan_entries(
         stellar_model.no_of_depth_points,
@@ -438,60 +451,6 @@
         gammas,
         alphas_array,
     )
-=======
-
-    # This line is awful for large simulations. Has to solve wavelength points times number of lines. Can be optimized.
-    delta_nus = tracing_nus.value - line_nus[:, np.newaxis]
-
-    # If no broadening range, compute the contribution of every line at every frequency.
-    h_lines_indices = None
-    line_range_value = None
-
-    # If there is a broadening range, first make sure the range is in frequency units, and then iterate through each frequency to calculate the contribution of each line within the broadening range.
-    if (
-        line_range is not None
-    ):  # This if statement block appropriately handles if the broadening range is in frequency or wavelength units.
-        h_lines_indices = (
-            lines_sorted_in_range.atomic_number == 1
-        ).to_numpy()  # Hydrogen lines are much broader than other lines, so they need special treatment to ignore the broadening range.
-        if line_range.unit.physical_type == "length":
-            lambdas = tracing_nus.to(u.AA, equivalencies=u.spectral())
-            lambdas_plus_broadening_range = lambdas + line_range.to(u.AA)
-            nus_plus_broadening_range = lambdas_plus_broadening_range.to(
-                u.Hz, equivalencies=u.spectral()
-            )
-            line_range_value = (tracing_nus - nus_plus_broadening_range).value
-        elif line_range.unit.physical_type == "frequency":
-            line_range_value = line_range.to(u.Hz).value
-        else:
-            raise ValueError(
-                "Broadening range must be in units of length or frequency."
-            )
-
-    if n_threads == 1:  # Single threaded
-        alpha_line_at_nu = calc_alan_entries(
-            stellar_model.no_of_depth_points,
-            tracing_nus.value,
-            delta_nus,
-            doppler_widths,
-            gammas,
-            alphas_array,
-            line_range_value,
-            h_lines_indices,
-        )
-
-    else:  # Parallel threaded
-        alpha_line_at_nu = calc_alan_entries_parallel(
-            stellar_model.no_of_depth_points,
-            tracing_nus.value,
-            delta_nus,
-            doppler_widths,
-            gammas,
-            alphas_array,
-            line_range_value,
-            h_lines_indices,
-        )
->>>>>>> d0b5404d
 
     return alpha_line_at_nu, gammas, doppler_widths
 
@@ -527,7 +486,6 @@
         stellar_plasma,
         line_opacity_config.broadening,
     )
-<<<<<<< HEAD
     alpha_line_at_nu = calc_alan_entries(
         stellar_model.no_of_depth_points,
         tracing_nus.value,
@@ -536,56 +494,6 @@
         gammas,
         alphas_array,
     )
-=======
-
-    delta_nus = tracing_nus.value - line_nus[:, np.newaxis]
-
-    line_range_value = None
-
-    # If there is a broadening range, first make sure the range is in frequency units, and then iterate through each frequency to calculate the contribution of each line within the broadening range.
-    if (
-        line_range is not None
-    ):  # This if statement block appropriately handles if the broadening range is in frequency or wavelength units.
-        h_lines_indices = np.full(
-            len(lines_sorted_in_range), False
-        )  # This is wonky but necessary for the calc_alan_entries function
-        if line_range.unit.physical_type == "length":
-            lambdas = tracing_nus.to(u.AA, equivalencies=u.spectral())
-            lambdas_plus_broadening_range = lambdas + line_range.to(u.AA)
-            nus_plus_broadening_range = lambdas_plus_broadening_range.to(
-                u.Hz, equivalencies=u.spectral()
-            )
-            line_range_value = (tracing_nus - nus_plus_broadening_range).value
-        elif line_range.unit.physical_type == "frequency":
-            line_range_value = line_range.to(u.Hz).value
-        else:
-            raise ValueError(
-                "Broadening range must be in units of length or frequency."
-            )
-    if n_threads == 1:  # Single threaded
-        alpha_line_at_nu = calc_alan_entries(
-            stellar_model.no_of_depth_points,
-            tracing_nus.value,
-            delta_nus,
-            doppler_widths,
-            gammas,
-            alphas_array,
-            line_range_value,
-            h_lines_indices,
-        )
-
-    else:  # Parallel threaded
-        alpha_line_at_nu = calc_alan_entries_parallel(
-            stellar_model.no_of_depth_points,
-            tracing_nus.value,
-            delta_nus,
-            doppler_widths,
-            gammas,
-            alphas_array,
-            line_range_value,
-            h_lines_indices,
-        )
->>>>>>> d0b5404d
 
     return alpha_line_at_nu, gammas, doppler_widths
 
